# OrpheusDL-Container

A pre-built container image for running [OrpheusDL](https://github.com/OrfiTeam/OrpheusDL) with the Qobuz provider. The entrypoint keeps the nightly list scheduler running, exposes a lightweight web UI for managing artist/album/track lists, and syncs Qobuz credentials from environment variables into the bundled `settings.json` file at startup.

## Default runtime behaviour

- Starting the image with no explicit command launches two processes:
  - `list_ui_server.py` provides a management UI bound to `$LISTS_WEB_PORT` (default `8080`).
  - A foreground scheduler runs once a day at midnight and executes `luckysearch` downloads for every list entry in `/data/orpheusdl-container.db`.
- Any other command supplied to `docker run … <command>` executes through the entrypoint with Python's unbuffered mode forced so output is streamed straight into `docker logs`.
- Override the entrypoint if you need an interactive shell: `docker run --rm -it --entrypoint bash ghcr.io/theminecraftguyguru/orpheusdl-container`.

### Security notice

The bundled web interface ships with **no authentication and no TLS/SSL support**. Deploy the container behind a reverse proxy (for example, Nginx Proxy Manager, Caddy, or Pangolin) that terminates HTTPS and enforces access control. Exposing the container port directly to the internet is strongly discouraged.

## Quick start

```bash
docker run --rm \
  -p 8080:8080 \
  -v "$(pwd)/music:/data/music" \
  -v "$(pwd)/orpheusdl-container.db:/data/orpheusdl-container.db" \
  -e QOBUZ_APP_ID=your_app_id \
  -e QOBUZ_APP_SECRET=your_app_secret \
  -e QOBUZ_USER_ID=your_user_id \
  -e QOBUZ_TOKEN=your_user_token \
  ghcr.io/theminecraftguyguru/orpheusdl-container:latest
```

## Example Docker Compose service

```yaml
services:
  orpheusdl:
    image: ghcr.io/theminecraftguyguru/orpheusdl-container:latest
    container_name: orpheusdl
    environment:
      # Qobuz credentials (required)
      - QOBUZ_APP_ID=
      - QOBUZ_APP_SECRET=
      - QOBUZ_USER_ID=
      - QOBUZ_TOKEN=
      # Optional runtime tuning
      - LISTS_WEB_PORT=8080          # change to expose the UI on a different port
      - LISTS_WEB_HOST=0.0.0.0       # bind UI to a specific interface
<<<<<<< HEAD
      - LISTS_DB_PATH=/data/orpheusdl-container.db # relocate the lists database file
      - MUSIC_DIR=/data/music        # relocate downloaded music
      - LISTS_PHOTO_DIR=/data/photos # enable cover uploads via the UI
=======
>>>>>>> 5142d886
      - LISTS_WEB_LOG_LEVEL=INFO     # adjust UI logging verbosity
    ports:
      - "8080:8080"
    volumes:
      - ./music:/data/music
      - ./orpheusdl-container.db:/data/orpheusdl-container.db
      # Optional: surface a directory for uploaded photos/covers
      - ./photos:/data/photos
    restart: unless-stopped
```

> **Note:** The compose example above is provided for reference only - edit to fit your environment

## Environment variables

| Variable | Required | Description | Aliases / Notes |
| --- | --- | --- | --- |
| `QOBUZ_APP_ID` | Yes | Qobuz application ID used by OrpheusDL. | Also accepts `APP_ID` or lowercase variants. |
| `QOBUZ_APP_SECRET` | Yes | Qobuz application secret. | Also accepts `APP_SECRET` or lowercase variants. |
| `QOBUZ_USER_ID` | Yes | Qobuz user ID; mirrored into the legacy username field. | Also accepts `USER_ID` or lowercase variants. |
| `QOBUZ_TOKEN` | Yes | Qobuz user authentication token; mirrored into the legacy password field. | Also accepts `QOBUZ_USER_AUTH_TOKEN`, `QOBUZ_AUTH_TOKEN`, `TOKEN`, or `USER_AUTH_TOKEN` (case-insensitive). |
| `LISTS_WEB_PORT` | No (default `8080`) | Port exposed by `list_ui_server.py`. Update the host mapping in your runtime configuration when you change this value. | |
| `LISTS_WEB_HOST` | No (default `0.0.0.0`) | Interface bound by the web UI. | |
<<<<<<< HEAD
| `LISTS_DB_PATH` | No (default `/data/orpheusdl-container.db`) | Path to the SQLite database that stores artist/album/track queues. | Also accepts `LISTS_DB`; legacy `LISTS_DIR` values append `/orpheusdl-container.db`. |
| `MUSIC_DIR` | No (default `/data/music`) | Destination for downloaded audio files. | Should be a persistent volume. |
| `LISTS_PHOTO_DIR` | No (default `/data/photos`) | Directory where the UI stores uploaded cover images. | Mount a volume if you plan to use artwork uploads. |
=======
>>>>>>> 5142d886
| `LISTS_WEB_LOG_LEVEL` | No (default `INFO`) | Logging level used by the list UI (e.g., `DEBUG`, `INFO`, `WARNING`). | |

Lowercase variants of the Qobuz credential variables are also detected by the entrypoint.

## Data persistence

Mount the following directories to keep your library and queue between container restarts:

- `/data/music` – downloaded releases.
- `/data/orpheusdl-container.db` – SQLite database containing artist/album/track lists.
- `/data/photos` – optional storage for artwork uploaded through the UI.

## Building the image locally

1. Initialise the upstream submodules before building:
   ```bash
   git submodule update --init --recursive
   ```
2. Build the image with Docker:
   ```bash
   docker build -t orpheusdl .
   ```

Once built, the locally tagged image behaves the same as the published `ghcr.io/theminecraftguyguru/orpheusdl-container:latest` image.
<|MERGE_RESOLUTION|>--- conflicted
+++ resolved
@@ -44,12 +44,6 @@
       # Optional runtime tuning
       - LISTS_WEB_PORT=8080          # change to expose the UI on a different port
       - LISTS_WEB_HOST=0.0.0.0       # bind UI to a specific interface
-<<<<<<< HEAD
-      - LISTS_DB_PATH=/data/orpheusdl-container.db # relocate the lists database file
-      - MUSIC_DIR=/data/music        # relocate downloaded music
-      - LISTS_PHOTO_DIR=/data/photos # enable cover uploads via the UI
-=======
->>>>>>> 5142d886
       - LISTS_WEB_LOG_LEVEL=INFO     # adjust UI logging verbosity
     ports:
       - "8080:8080"
@@ -73,12 +67,6 @@
 | `QOBUZ_TOKEN` | Yes | Qobuz user authentication token; mirrored into the legacy password field. | Also accepts `QOBUZ_USER_AUTH_TOKEN`, `QOBUZ_AUTH_TOKEN`, `TOKEN`, or `USER_AUTH_TOKEN` (case-insensitive). |
 | `LISTS_WEB_PORT` | No (default `8080`) | Port exposed by `list_ui_server.py`. Update the host mapping in your runtime configuration when you change this value. | |
 | `LISTS_WEB_HOST` | No (default `0.0.0.0`) | Interface bound by the web UI. | |
-<<<<<<< HEAD
-| `LISTS_DB_PATH` | No (default `/data/orpheusdl-container.db`) | Path to the SQLite database that stores artist/album/track queues. | Also accepts `LISTS_DB`; legacy `LISTS_DIR` values append `/orpheusdl-container.db`. |
-| `MUSIC_DIR` | No (default `/data/music`) | Destination for downloaded audio files. | Should be a persistent volume. |
-| `LISTS_PHOTO_DIR` | No (default `/data/photos`) | Directory where the UI stores uploaded cover images. | Mount a volume if you plan to use artwork uploads. |
-=======
->>>>>>> 5142d886
 | `LISTS_WEB_LOG_LEVEL` | No (default `INFO`) | Logging level used by the list UI (e.g., `DEBUG`, `INFO`, `WARNING`). | |
 
 Lowercase variants of the Qobuz credential variables are also detected by the entrypoint.
