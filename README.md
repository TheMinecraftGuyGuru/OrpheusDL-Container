--- conflicted
+++ resolved
@@ -82,11 +82,7 @@
 Mount the following directories to keep your library and queue between container restarts:
 
 - `/data/music` – downloaded releases.
-<<<<<<< HEAD
-- `/data/lists` – SQLite database containing artist/album/track lists. Legacy `.txt` or `artists.csv` data is **not** imported automatically; migrate any historical lists manually before switching.
-=======
-- `/data/lists` – SQLite database containing artist/album/track lists. Legacy `*.txt` and `artists.csv` files are migrated automatically on first start.
->>>>>>> 591d4793
+- `/data/lists` – SQLite database containing artist/album/track lists.
 - `/data/photos` – optional storage for artwork uploaded through the UI.
 
 ## Building the image locally
